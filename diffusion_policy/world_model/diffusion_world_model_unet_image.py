from typing import Dict
import torch
import torch.nn as nn
import torch.nn.functional as F
from einops import rearrange, reduce
from diffusers.schedulers.scheduling_ddpm import DDPMScheduler

from diffusion_policy.model.common.normalizer import LinearNormalizer
from diffusion_policy.model.common.module_attr_mixin import ModuleAttrMixin
from diffusion_policy.world_model.base_world_model import BaseWorldModel
from diffusion_policy.model.vision.multi_image_obs_encoder import MultiImageObsEncoder
from diffusion_policy.common.pytorch_util import dict_apply

# Example diffusion model architecture
from diffusion_policy.model.diffusion.conditional_unet1d import ConditionalUnet1D
from diffusion_policy.model.diffusion.conditional_unet2d import ConditionalUNet2D, FourierFeatures, Conv3x3, GroupNorm
from diffusion_policy.model.diffusion.positional_embedding import SinusoidalPosEmb
from diffusion_policy.model.equi.equi_obs_autoencoder import EquivariantObsEnc, EquivariantObsDec

class DiffusionWorldModelImageUnet(BaseWorldModel):
    """
    Diffusion-based image world model. Predicts future images conditioned on
    (past images, action sequence).

    This is analogous to DiffusionUnetImagePolicy, but for modeling the environment
    rather than producing actions.
    """

    def __init__(self,
                 shape_meta: dict,
                 noise_scheduler: DDPMScheduler,
                 n_obs_steps: int,
                 n_future_steps : int = 1,
                 num_inference_steps=None,
                 cond_channels=256,
                 depths = [2,2,2,2],
                 channels= [64,64,64,64],
                 attn_depths= [0,0,0,0],
                 N=8,
                 **kwargs):
        """
        shape_meta:
            includes info about 'obs_image' shape: e.g. (3, H, W)
            includes info about 'action' shape: e.g. (action_dim,)
        noise_scheduler:
            A diffusion scheduler instance (DDPMScheduler, DDIM, etc.)
        n_obs_steps:
            How many past image frames are used as context
        n_future_steps:
            How many future frames we want to predict
        """
        super().__init__(shape_meta, **kwargs)

        # get feature dim
        self.n_future_steps = n_future_steps

        # parse action dimension
        action_dim = shape_meta['action']['shape'][0]

        # get img channels
        img_channels = shape_meta['obs']['image']['shape'][0]

        self.encoder = EquivariantObsEnc(
            obs_shape=shape_meta['obs']['image']['shape'], 
            crop_shape=shape_meta['obs']['image']['shape'][1:], 
            lats_channel=channels[0], 
            N=N
        )  # 12x12
        
        self.conv_in = Conv3x3((n_obs_steps + n_future_steps) * channels[0] * N, channels[0])
        #TODO: make this equivariant
        self.diffusion_step_encoder = nn.Sequential(
            SinusoidalPosEmb(cond_channels),
            nn.Linear(cond_channels, cond_channels * 4),
            nn.Mish(),
            nn.Linear(cond_channels * 4, cond_channels),
        )
        #TODO: make this equivariant
        self.act_proj = nn.Sequential(
            nn.Linear(action_dim * (n_obs_steps+n_future_steps-1), cond_channels),
            nn.SiLU(),
            nn.Linear(cond_channels, cond_channels),
        )
        #TODO: make this equivariant
        self.cond_proj = nn.Sequential(
            nn.Linear(cond_channels, cond_channels),
            nn.SiLU(),
            nn.Linear(cond_channels, cond_channels),
        )
        #TODO: make this equivariant
        self.unet = ConditionalUNet2D(
            cond_channels = cond_channels,
            depths = depths, 
            channels = channels, 
            attn_depths = attn_depths
        )
        #TODO: make this equivariant
        self.norm_out = GroupNorm(channels[-1])
        self.conv_out = Conv3x3(channels[-1], channels[-1]*N*n_future_steps)
        
        self.decoder = EquivariantObsDec(
            lats_channel=channels[-1],
            obs_channel=img_channels,
            N=N,
        )

        trainable_params = sum(p.numel() for p in self.unet.parameters() if p.requires_grad)
        print(f'Trainable parameters in unet: {trainable_params}')

        # self.obs_encoder = obs_encoder

        # trainable_params = sum(p.numel() for p in self.obs_encoder.parameters() if p.requires_grad)
        # print(f'Trainable parameters in resnet: {trainable_params}')

        self.noise_scheduler = noise_scheduler
        if num_inference_steps is None:
            num_inference_steps = noise_scheduler.config.num_train_timesteps
        self.num_inference_steps = num_inference_steps

        # normalizer for images if needed
        self.normalizer = LinearNormalizer()
        self.n_obs_steps = n_obs_steps

    def predict_future(self, obs_dict: Dict[str, torch.Tensor], action) -> Dict[str, torch.Tensor]:
        """
        Inference method:
          - 'obs_dict' should contain "obs" => (B, n_obs_steps, C, H, W)
            and "action" => (B, n_future_steps, action_dim)
          - returns a dict with "predicted_future" => (B, n_future_steps, C, H, W)
        """
        with torch.inference_mode():
            nobs = self.normalizer.normalize(obs_dict)
            nactions = self.normalizer['action'].normalize(action)
            history_imgs = nobs['image']  # shape (B, n_obs_steps, C, H, W)
            action_seq = nactions  # shape (B, n_future_steps, Da)
            device = history_imgs.device
            dtype = history_imgs.dtype

            B, To, C, H, W = history_imgs.shape
            assert To == self.n_obs_steps, f"Expected n_obs_steps={self.n_obs_steps}, got {To}."
            
            encoded_his = self.encoder(history_imgs)  # --> (B, T, channels[0], 12, 12)
            
            B, To, C, H, W = encoded_his.shape

            # Start from random noise
            # If you want the model to be deterministic, consider using zero noise
            noisy_lats = torch.randn((B, self.n_future_steps * C, H, W), device=device, dtype=dtype)

            # set up timesteps
            self.noise_scheduler.set_timesteps(self.num_inference_steps, device=device)

            # reshape
            encoded_his = encoded_his.view(B, self.n_obs_steps * C, H, W)
            action_seq = action_seq.view(B, -1)

            for t in self.noise_scheduler.timesteps:
                # forward the model
                if torch.is_tensor(t) and len(t.shape) == 0:
                    timesteps = t[None].to(device)
                timesteps = timesteps.expand(noisy_lats.shape[0])

                cond = self.cond_proj(self.diffusion_step_encoder(timesteps) + self.act_proj(action_seq))
                x = self.conv_in(torch.cat((encoded_his, noisy_lats), dim=1))
                x, _, _ = self.unet(x, cond)
                x = self.conv_out(F.silu(self.norm_out(x)))
                
                # diffusion update
                noisy_lats = self.noise_scheduler.step(
                    x, t, noisy_lats
                ).prev_sample

<<<<<<< HEAD
            predicted = noisy_lats.view(B, self.n_future_steps, C, H, W)
=======
            predicted = noisy_image.view(B, self.n_future_steps, C, H, W)
            unnormalized_predicted = self.normalizer['image'].unnormalize(predicted)
>>>>>>> 8d67604e

        return {
            "predicted_future": unnormalized_predicted
        }

    def set_normalizer(self, normalizer: LinearNormalizer):
        """
        If you want to load a normalizer state or override it for training,
        e.g. self.normalizer.load_state_dict(normalizer.state_dict()).
        """
        self.normalizer.load_state_dict(normalizer.state_dict())

    def compute_loss(self, batch: Dict[str, torch.Tensor]) -> torch.Tensor:
        """
        Standard diffusion objective:
          1) flatten GT future frames
          2) sample random timesteps
          3) add noise
          4) model predicts noise (or sample)
          5) MSE loss
        """
        nobs = self.normalizer.normalize(batch['obs'])
        nactions = self.normalizer['action'].normalize(batch['action'])

        imgs = nobs['image']
        history_imgs = imgs[:, :self.n_obs_steps]
        future_imgs = imgs[:, self.n_obs_steps:self.n_obs_steps+self.n_future_steps]
        action_seq = nactions[:, :self.n_obs_steps+self.n_future_steps-1]

        B, T, C, H, W = future_imgs.shape
        assert T == self.n_future_steps, f"Expected n_future_steps={self.n_future_steps}, got {T}."
        
        # flatten images
        # x_0 = future_imgs.view(B, self.n_future_steps * C, H, W)
        # history_imgs = history_imgs.view(B, self.n_obs_steps * C, H, W)
        
        encoded_gt = rearrange(self.encoder(future_imgs), 'b t c h w -> b (t c) h w')
        encoded_his = rearrange(self.encoder(history_imgs), 'b t c h w -> b (t c) h w')

        # sample random timesteps for each sample
        timesteps = torch.randint(
            0, self.noise_scheduler.config.num_train_timesteps,
            (B,), device=encoded_gt.device
        ).long()

        # noise
        noise = torch.randn_like(encoded_gt, device=encoded_gt.device)

        # forward diffusion
        noisy_gt = self.noise_scheduler.add_noise(encoded_gt, noise, timesteps)

        # condition
        action_seq = action_seq.reshape(B, -1)
        cond = self.cond_proj(self.diffusion_step_encoder(timesteps) + self.act_proj(action_seq))
        x = self.conv_in(torch.cat((encoded_his, noisy_gt), dim=1))
        x, _, _ = self.unet(x, cond)
        x = self.conv_out(F.silu(self.norm_out(x)))
        x = self.decoder(rearrange(x, 'b (t c) h w -> b t c h w', t=self.n_future_steps))
        

        # compute target
        pred_type = self.noise_scheduler.config.prediction_type
        if pred_type == 'epsilon':
            target = noise
        elif pred_type == 'sample':
            target = future_imgs
        else:
            raise ValueError(f"Unsupported prediction type {pred_type}")

        loss = F.mse_loss(x, target, reduction='mean')
        return loss<|MERGE_RESOLUTION|>--- conflicted
+++ resolved
@@ -170,12 +170,8 @@
                     x, t, noisy_lats
                 ).prev_sample
 
-<<<<<<< HEAD
-            predicted = noisy_lats.view(B, self.n_future_steps, C, H, W)
-=======
             predicted = noisy_image.view(B, self.n_future_steps, C, H, W)
             unnormalized_predicted = self.normalizer['image'].unnormalize(predicted)
->>>>>>> 8d67604e
 
         return {
             "predicted_future": unnormalized_predicted
